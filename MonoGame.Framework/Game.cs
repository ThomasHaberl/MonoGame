#region License
/*
Microsoft Public License (Ms-PL)
MonoGame - Copyright © 2009-2011 The MonoGame Team

All rights reserved.

This license governs use of the accompanying software. If you use the software,
you accept this license. If you do not accept the license, do not use the
software.

1. Definitions

The terms "reproduce," "reproduction," "derivative works," and "distribution"
have the same meaning here as under U.S. copyright law.

A "contribution" is the original software, or any additions or changes to the
software.

A "contributor" is any person that distributes its contribution under this
license.

"Licensed patents" are a contributor's patent claims that read directly on its
contribution.

2. Grant of Rights

(A) Copyright Grant- Subject to the terms of this license, including the
license conditions and limitations in section 3, each contributor grants you a
non-exclusive, worldwide, royalty-free copyright license to reproduce its
contribution, prepare derivative works of its contribution, and distribute its
contribution or any derivative works that you create.

(B) Patent Grant- Subject to the terms of this license, including the license
conditions and limitations in section 3, each contributor grants you a
non-exclusive, worldwide, royalty-free license under its licensed patents to
make, have made, use, sell, offer for sale, import, and/or otherwise dispose of
its contribution in the software or derivative works of the contribution in the
software.

3. Conditions and Limitations

(A) No Trademark License- This license does not grant you rights to use any
contributors' name, logo, or trademarks.

(B) If you bring a patent claim against any contributor over patents that you
claim are infringed by the software, your patent license from such contributor
to the software ends automatically.

(C) If you distribute any portion of the software, you must retain all
copyright, patent, trademark, and attribution notices that are present in the
software.

(D) If you distribute any portion of the software in source code form, you may
do so only under this license by including a complete copy of this license with
your distribution. If you distribute any portion of the software in compiled or
object code form, you may only do so under a license that complies with this
license.

(E) The software is licensed "as-is." You bear the risk of using it. The
contributors give no express warranties, guarantees or conditions. You may have
additional consumer rights under your local laws which this license cannot
change. To the extent permitted under your local laws, the contributors exclude
the implied warranties of merchantability, fitness for a particular purpose and
non-infringement.
*/
#endregion License

using System;
using System.Collections.Generic;
using System.Collections.ObjectModel;
using System.Drawing;
using System.IO;

using Microsoft.Xna.Framework.Content;
using Microsoft.Xna.Framework.GamerServices;
using Microsoft.Xna.Framework.Graphics;
using Microsoft.Xna.Framework.Input;
using Microsoft.Xna.Framework.Input.Touch;
using Microsoft.Xna.Framework;

namespace Microsoft.Xna.Framework
{
    public class Game : IDisposable
    {
        private const float DefaultTargetFramesPerSecond = 60.0f;

        private GameComponentCollection _components;
        private GameServiceContainer _services;
        private GamePlatform _platform;

        private SortingFilteringCollection<IDrawable> _drawables =
            new SortingFilteringCollection<IDrawable>(
                d => d.Visible,
                (d, handler) => d.VisibleChanged += handler,
                (d, handler) => d.VisibleChanged -= handler,
                (d1, d2) => d1.DrawOrder - d2.DrawOrder,
                (d, handler) => d.DrawOrderChanged += handler,
                (d, handler) => d.DrawOrderChanged -= handler);

        private SortingFilteringCollection<IUpdateable> _updateables =
            new SortingFilteringCollection<IUpdateable>(
                u => u.Enabled,
                (u, handler) => u.EnabledChanged += handler,
                (u, handler) => u.EnabledChanged -= handler,
                (u1, u2) => u1.UpdateOrder - u2.UpdateOrder,
                (u, handler) => u.UpdateOrderChanged += handler,
                (u, handler) => u.UpdateOrderChanged -= handler);

        private IGraphicsDeviceManager _graphicsDeviceManager;
        private IGraphicsDeviceService _graphicsDeviceService;

        private bool _initialized = false;
        private bool _isFixedTimeStep = true;

        private TimeSpan _targetElapsedTime = TimeSpan.FromSeconds(1 / DefaultTargetFramesPerSecond);

        public Game()
        {
            _instance = this;
            LaunchParameters = new LaunchParameters();
		    Exiting += OnExiting;
            _services = new GameServiceContainer();
            _components = new GameComponentCollection();
            Content = new ContentManager(_services);

            _platform = GamePlatform.Create(this);
            _platform.Activated += Platform_Activated;
            _platform.Deactivated += Platform_Deactivated;
            _services.AddService(typeof(GamePlatform), _platform);
        }

        ~Game()
        {
            Dispose(false);
        }

		[System.Diagnostics.Conditional("DEBUG")]
		internal void Log(string Message)
		{
			if (_platform != null) _platform.Log(Message);
		}

        #region IDisposable Implementation

        private bool _isDisposed;
        public void Dispose()
        {
            Dispose(true);
            Raise(Disposed, EventArgs.Empty);
        }

        protected virtual void Dispose(bool disposing)
        {
            if (disposing)
            {
                _platform.Dispose();
            }
            _isDisposed = true;
        }

        [System.Diagnostics.DebuggerNonUserCode]
        private void AssertNotDisposed()
        {
            if (_isDisposed)
            {
                string name = GetType().Name;
                throw new ObjectDisposedException(
                    name, string.Format("The {0} object was used after being Disposed.", name));
            }
        }

        #endregion IDisposable Implementation

        #region Properties

#if ANDROID
        public static AndroidGameActivity Activity { get; set; }
#endif
        private static Game _instance = null;
        internal static Game Instance { get { return Game._instance; } }

        public LaunchParameters LaunchParameters { get; private set; }

        public GameComponentCollection Components
        {
            get { return _components; }
        }

        public TimeSpan InactiveSleepTime
        {
            get { throw new NotImplementedException(); }
            set { throw new NotImplementedException(); }
        }

        public bool IsActive
        {
            get { return _platform.IsActive; }
        }

        public bool IsMouseVisible
        {
            get { return _platform.IsMouseVisible; }
            set { _platform.IsMouseVisible = value; }
        }

        public TimeSpan TargetElapsedTime
        {
            get { return _targetElapsedTime; }
            set
            {
                // Give GamePlatform implementations an opportunity to override
                // the new value.
                value = _platform.TargetElapsedTimeChanging(value);

                if (value <= TimeSpan.Zero)
                    throw new ArgumentOutOfRangeException(
                        "value must be positive and non-zero.");

                if (value != _targetElapsedTime)
                {
                    _targetElapsedTime = value;
                    _platform.TargetElapsedTimeChanged();
                }
            }
        }

        public bool IsFixedTimeStep
        {
            get { return _isFixedTimeStep; }
            set { _isFixedTimeStep = value; }
        }

        public GameServiceContainer Services {
            get { return _services; }
        }

<<<<<<< HEAD
        public ContentManager Content
        {
            get { return _content; }
            set { _content = value; }
        }
=======
        public ContentManager Content { get; set; }
>>>>>>> 3a2d98d5

        public GraphicsDevice GraphicsDevice
        {
            get
            {
                if (_graphicsDeviceService == null)
                {
                    _graphicsDeviceService = (IGraphicsDeviceService)
                        Services.GetService(typeof(IGraphicsDeviceService));

                    if (_graphicsDeviceService == null)
                        throw new InvalidOperationException("No Graphics Device Service");
                }
                return _graphicsDeviceService.GraphicsDevice;
            }
        }

#if ANDROID
        public AndroidGameWindow Window
        {
            get { return _platform.Window; }
        }
#else
        public GameWindow Window
        {
            get { return _platform.Window; }
        }
#endif

        #endregion Properties

        #region Internal Properties

        // FIXME: Internal members should be eliminated.
        // Currently Game.Initialized is used by the Mac game window class to
        // determine whether to raise DeviceResetting and DeviceReset on
        // GraphicsDeviceManager.
        internal bool Initialized
        {
            get { return _initialized; }
        }

        #endregion Internal Properties

        #region Events

        public event EventHandler<EventArgs> Activated;
        public event EventHandler<EventArgs> Deactivated;
        public event EventHandler<EventArgs> Disposed;
        public event EventHandler<EventArgs> Exiting;

        #endregion

        #region Public Methods

        public void Exit()
        {
            Raise(Exiting, EventArgs.Empty);
            _platform.Exit();
        }

        public void ResetElapsedTime()
        {
            // FIXME: This method didn't actually do anything before.  It
            //        may need to call a new method in GamePlatform to allow
            //        platforms to handle elapsed time in their own way.
            //        Now that things are more unified, it may be possible to
            //        consolidate this logic back into the Game class.
            //        Regardless, an empty implementation is not correct.
            _platform.ResetElapsedTime();
        }

        public void Run()
        {
            Run(_platform.DefaultRunBehavior);
        }

        public void Run(GameRunBehavior runBehavior)
        {
            AssertNotDisposed();
            if (!_platform.BeforeRun())
                return;

            // In an original XNA game the GraphicsDevice property is null
            // during initialization but before the Game's Initialize method is
            // called the property is available so we can only assume that it
            // should be created somewhere in here.  We cannot set the viewport
            // values correctly based on the Preferred settings which is causing
            // some problems on some Microsoft samples which we are not handling
            // correctly.
            graphicsDeviceManager.CreateDevice();
            applyChanges(graphicsDeviceManager);

            _platform.BeforeInitialize();
            Initialize();
            _initialized = true;

            BeginRun();
            switch (runBehavior)
            {
            case GameRunBehavior.Asynchronous:
                _platform.AsyncRunLoopEnded += Platform_AsyncRunLoopEnded;
                _platform.StartRunLoop();
                break;
            case GameRunBehavior.Synchronous:
                _platform.RunLoop();
                EndRun();
                break;
            default:
                throw new NotImplementedException(string.Format(
                    "Handling for the run behavior {0} is not implemented.", runBehavior));
            }
        }

        #endregion

        #region Protected Methods

        protected virtual bool BeginDraw() { return true; }
        protected virtual void EndDraw() { }

        protected virtual void BeginRun() { }
        protected virtual void EndRun() { }

        protected virtual void LoadContent() { }
        protected virtual void UnloadContent() { }

        protected virtual void Initialize()
        {
            // According to the information given on MSDN (see link below), all
            // GameComponents in Components at the time Initialize() is called
            // are initialized.
            // http://msdn.microsoft.com/en-us/library/microsoft.xna.framework.game.initialize.aspx

            // 1. Categorize components into IUpdateable and IDrawable lists.
            // 2. Initialize all existing components
            // 3. Subscribe to Added/Removed events to keep the categorized
            //    lists synced and to Initialize future components as they are
            //    added.
            CategorizeComponents();
            InitializeExistingComponents();
            _components.ComponentAdded += Components_ComponentAdded;
            _components.ComponentRemoved += Components_ComponentRemoved;

            _graphicsDeviceService = (IGraphicsDeviceService)
                Services.GetService(typeof(IGraphicsDeviceService));

            // FIXME: If this test fails, is LoadContent ever called?  This
            //        seems like a condition that warrants an exception more
            //        than a silent failure.
            if (_graphicsDeviceService != null &&
                _graphicsDeviceService.GraphicsDevice != null)
            {
                LoadContent();
            }
        }

        private static readonly Action<IDrawable, GameTime> DrawAction =
            (drawable, gameTime) => drawable.Draw(gameTime);

        protected virtual void Draw(GameTime gameTime)
        {
#if ANDROID
            // TODO: It should be possible to move this call to
            //       PrimaryThreadLoader.DoLoads into
            //       AndroidGamePlatform.BeforeDraw and remove the need for the
            //       #if ANDROID check.
            PrimaryThreadLoader.DoLoads();
#endif
            _drawables.ForEachFilteredItem(DrawAction, gameTime);
        }

        private static readonly Action<IUpdateable, GameTime> UpdateAction =
            (updateable, gameTime) => updateable.Update(gameTime);

        protected virtual void Update(GameTime gameTime)
        {
            _updateables.ForEachFilteredItem(UpdateAction, gameTime);
        }

        protected virtual void OnExiting(object sender, EventArgs args)
        {
        }

        #endregion Protected Methods

        #region Event Handlers

        private void Components_ComponentAdded(
            object sender, GameComponentCollectionEventArgs e)
        {
            // Since we only subscribe to ComponentAdded after the graphics
            // devices are set up, it is safe to just blindly call Initialize.
            e.GameComponent.Initialize();
            CategorizeComponent(e.GameComponent);
        }

        private void Components_ComponentRemoved(
            object sender, GameComponentCollectionEventArgs e)
        {
            DecategorizeComponent(e.GameComponent);
        }

        private void Platform_AsyncRunLoopEnded(object sender, EventArgs e)
        {
            AssertNotDisposed();

            var platform = (GamePlatform)sender;
            platform.AsyncRunLoopEnded -= Platform_AsyncRunLoopEnded;
            EndRun();
        }

        private void Platform_Activated(object sender, EventArgs e)
        {
            AssertNotDisposed();
            Raise(Activated, e);
        }

        private void Platform_Deactivated(object sender, EventArgs e)
        {
            AssertNotDisposed();
            Raise(Deactivated, e);
        }

        #endregion Event Handlers

        #region Internal Methods

        // FIXME: We should work toward eliminating internal methods.  They
        //        break entirely the possibility that additional platforms could
        //        be added by third parties without changing MonoGame itself.

        internal void applyChanges(GraphicsDeviceManager manager)
        {
            if (GraphicsDevice.PresentationParameters.IsFullScreen)
                _platform.EnterFullScreen();
            else
                _platform.ExitFullScreen();

            // FIXME: Is this the correct/best way to set the viewport?  There
            //        are/were several snippets like this through the project.
            var viewport = new Viewport();

            viewport.X = 0;
            viewport.Y = 0;
            viewport.Width = GraphicsDevice.PresentationParameters.BackBufferWidth;
            viewport.Height = GraphicsDevice.PresentationParameters.BackBufferHeight;

            GraphicsDevice.Viewport = viewport;
        }

        internal void DoUpdate(GameTime gameTime)
        {
            AssertNotDisposed();
            if (_platform.BeforeUpdate(gameTime))
                Update(gameTime);
        }

        internal void DoDraw(GameTime gameTime)
        {
            AssertNotDisposed();
            // Draw and EndDraw should not be called if BeginDraw returns false.
            // http://stackoverflow.com/questions/4054936/manual-control-over-when-to-redraw-the-screen/4057180#4057180
            // http://stackoverflow.com/questions/4235439/xna-3-1-to-4-0-requires-constant-redraw-or-will-display-a-purple-screen
            if (_platform.BeforeDraw(gameTime) && BeginDraw())
            {
                Draw(gameTime);
                EndDraw();
            }
        }

        internal void DoInitialize()
        {
            AssertNotDisposed();
            _platform.BeforeInitialize();
            Initialize();
        }

#if LINUX
        internal void ResizeWindow(bool changed)
        {
            ((LinuxGamePlatform)_platform).ResetWindowBounds(changed);
        }
#endif

        #endregion Internal Methods

        private GraphicsDeviceManager graphicsDeviceManager
        {
            get
            {
                if (_graphicsDeviceManager == null)
                {
                    _graphicsDeviceManager = (IGraphicsDeviceManager)
                        Services.GetService(typeof(IGraphicsDeviceManager));

                    if (_graphicsDeviceManager == null)
                        throw new InvalidOperationException ("No Graphics Device Manager");
                }
                return (GraphicsDeviceManager)_graphicsDeviceManager;
            }
        }

        // NOTE: InitializeExistingComponents really should only be called once.
        //       Game.Initialize is the only method in a position to guarantee
        //       that no component will get a duplicate Initialize call.
        //       Further calls to Initialize occur immediately in response to
        //       Components.ComponentAdded.
        private void InitializeExistingComponents()
        {
            for (int i = Components.Count - 1; i >= 0; --i)
                Components[i].Initialize();
        }

        private void CategorizeComponents()
        {
            DecategorizeComponents();
            for (int i = Components.Count - 1; i >= 0; --i)
                CategorizeComponent(Components[i]);
        }

        // FIXME: I am open to a better name for this method.  It does the
        //        opposite of CategorizeComponents.
        private void DecategorizeComponents()
        {
            _updateables.Clear();
            _drawables.Clear();
        }

        private void CategorizeComponent(IGameComponent component)
        {
            if (component is IUpdateable)
                _updateables.Add((IUpdateable)component);
            if (component is IDrawable)
                _drawables.Add((IDrawable)component);
        }

        // FIXME: I am open to a better name for this method.  It does the
        //        opposite of CategorizeComponent.
        private void DecategorizeComponent(IGameComponent component)
        {
            if (component is IUpdateable)
                _updateables.Remove((IUpdateable)component);
            if (component is IDrawable)
                _drawables.Remove((IDrawable)component);
        }

        private void Raise<TEventArgs>(EventHandler<TEventArgs> handler, TEventArgs e)
            where TEventArgs : EventArgs
        {
            if (handler != null)
                handler(this, e);
        }

        /// <summary>
        /// The SortingFilteringCollection class provides efficient, reusable
        /// sorting and filtering based on a configurable sort comparer, filter
        /// predicate, and associate change events.
        /// </summary>
        class SortingFilteringCollection<T> : ICollection<T>
        {
            private readonly List<T> _items;
            private readonly List<AddJournalEntry> _addJournal;
            private readonly Comparison<AddJournalEntry> _addJournalSortComparison;
            private readonly List<int> _removeJournal;
            private readonly List<T> _cachedFilteredItems;
            private bool _shouldRebuildCache;

            private readonly Predicate<T> _filter;
            private readonly Comparison<T> _sort;
            private readonly Action<T, EventHandler> _filterChangedSubscriber;
            private readonly Action<T, EventHandler> _filterChangedUnsubscriber;
            private readonly Action<T, EventHandler> _sortChangedSubscriber;
            private readonly Action<T, EventHandler> _sortChangedUnsubscriber;

            public SortingFilteringCollection(
                Predicate<T> filter,
                Action<T, EventHandler> filterChangedSubscriber,
                Action<T, EventHandler> filterChangedUnsubscriber,
                Comparison<T> sort,
                Action<T, EventHandler> sortChangedSubscriber,
                Action<T, EventHandler> sortChangedUnsubscriber)
            {
                _items = new List<T>();
                _addJournal = new List<AddJournalEntry>();
                _removeJournal = new List<int>();
                _cachedFilteredItems = new List<T>();
                _shouldRebuildCache = true;

                _filter = filter;
                _filterChangedSubscriber = filterChangedSubscriber;
                _filterChangedUnsubscriber = filterChangedUnsubscriber;
                _sort = sort;
                _sortChangedSubscriber = sortChangedSubscriber;
                _sortChangedUnsubscriber = sortChangedUnsubscriber;

                _addJournalSortComparison = CompareAddJournalEntry;
            }

            private int CompareAddJournalEntry(AddJournalEntry x, AddJournalEntry y)
            {
                int result = _sort((T)x.Item, (T)y.Item);
                if (result != 0)
                    return result;
                return x.Order - y.Order;
            }

            public void ForEachFilteredItem<TUserData>(Action<T, TUserData> action, TUserData userData)
            {
                if (_shouldRebuildCache)
                {
                    ProcessRemoveJournal();
                    ProcessAddJournal();

                    // Rebuild the cache
                    _cachedFilteredItems.Clear();
                    for (int i = 0; i < _items.Count; ++i)
                        if (_filter(_items[i]))
                            _cachedFilteredItems.Add(_items[i]);

                    _shouldRebuildCache = false;
                }

                for (int i = 0; i < _cachedFilteredItems.Count; ++i)
                    action(_cachedFilteredItems[i], userData);

                // If the cache was invalidated as a result of processing items,
                // now is a good time to clear it and give the GC (more of) a
                // chance to do its thing.
                if (_shouldRebuildCache)
                    _cachedFilteredItems.Clear();
            }

            public void Add(T item)
            {
                // NOTE: We subscribe to item events after items in _addJournal
                //       have been merged.
                _addJournal.Add(new AddJournalEntry(_addJournal.Count, item));
                InvalidateCache();
            }

            public bool Remove(T item)
            {
                if (_addJournal.Remove(AddJournalEntry.CreateKey(item)))
                    return true;

                var index = _items.IndexOf(item);
                if (index >= 0)
                {
                    UnsubscribeFromItemEvents(item);
                    _removeJournal.Add(index);
                    InvalidateCache();
                    return true;
                }
                return false;
            }

            public void Clear()
            {
                for (int i = 0; i < _items.Count; ++i)
                {
                    _filterChangedUnsubscriber(_items[i], Item_FilterPropertyChanged);
                    _sortChangedUnsubscriber(_items[i], Item_SortPropertyChanged);
                }

                _addJournal.Clear();
                _removeJournal.Clear();
                _items.Clear();

                InvalidateCache();
            }

            public bool Contains(T item)
            {
                return _items.Contains(item);
            }

            public void CopyTo(T[] array, int arrayIndex)
            {
                _items.CopyTo(array, arrayIndex);
            }

            public int Count
            {
                get { return _items.Count; }
            }

            public bool IsReadOnly
            {
                get { return false; }
            }

            public IEnumerator<T> GetEnumerator()
            {
                return _items.GetEnumerator();
            }

            System.Collections.IEnumerator System.Collections.IEnumerable.GetEnumerator()
            {
                return ((System.Collections.IEnumerable)_items).GetEnumerator();
            }

            private static readonly Comparison<int> RemoveJournalSortComparison =
                (x, y) => y - x; // Sort high to low
            private void ProcessRemoveJournal()
            {
                if (_removeJournal.Count == 0)
                    return;

                // Remove items in reverse.  (Technically there exist faster
                // ways to bulk-remove from a variable-length array, but List<T>
                // does not provide such a method.)
                _removeJournal.Sort(RemoveJournalSortComparison);
                for (int i = 0; i < _removeJournal.Count; ++i)
                    _items.RemoveAt(_removeJournal[i]);
                _removeJournal.Clear();
            }

            private void ProcessAddJournal()
            {
                if (_addJournal.Count == 0)
                    return;

                // Prepare the _addJournal to be merge-sorted with _items.
                // _items is already sorted (because it is always sorted).
                _addJournal.Sort(_addJournalSortComparison);

                int iAddJournal = 0;
                int iItems = 0;

                while (iItems < _items.Count && iAddJournal < _addJournal.Count)
                {
                    var addJournalItem = (T)_addJournal[iAddJournal].Item;
                    // If addJournalItem is less than (belongs before)
                    // _items[iItems], insert it.
                    if (_sort(addJournalItem, _items[iItems]) < 0)
                    {
                        SubscribeToItemEvents(addJournalItem);
                        _items.Insert(iItems, addJournalItem);
                        ++iAddJournal;
                    }
                    // Always increment iItems, either because we inserted and
                    // need to move past the insertion, or because we didn't
                    // insert and need to consider the next element.
                    ++iItems;
                }

                // If _addJournal had any "tail" items, append them all now.
                for (; iAddJournal < _addJournal.Count; ++iAddJournal)
                {
                    var addJournalItem = (T)_addJournal[iAddJournal].Item;
                    SubscribeToItemEvents(addJournalItem);
                    _items.Add(addJournalItem);
                }

                _addJournal.Clear();
            }

            private void SubscribeToItemEvents(T item)
            {
                _filterChangedSubscriber(item, Item_FilterPropertyChanged);
                _sortChangedSubscriber(item, Item_SortPropertyChanged);
            }

            private void UnsubscribeFromItemEvents(T item)
            {
                _filterChangedUnsubscriber(item, Item_FilterPropertyChanged);
                _sortChangedUnsubscriber(item, Item_SortPropertyChanged);
            }

            private void InvalidateCache()
            {
                _shouldRebuildCache = true;
            }

            private void Item_FilterPropertyChanged(object sender, EventArgs e)
            {
                InvalidateCache();
            }

            private void Item_SortPropertyChanged(object sender, EventArgs e)
            {
                var item = (T)sender;
                var index = _items.IndexOf(item);

                _addJournal.Add(new AddJournalEntry(_addJournal.Count, item));
                _removeJournal.Add(index);

                // Until the item is back in place, we don't care about its
                // events.  We will re-subscribe when _addJournal is processed.
                UnsubscribeFromItemEvents(item);
                InvalidateCache();
            }
        }

        // For iOS, the AOT compiler can't seem to handle a
        // List<AddJournalEntry<T>>, so unfortunately we'll use object
        // for storage.
        private struct AddJournalEntry
        {
            public readonly int Order;
            public readonly object Item;

            public AddJournalEntry(int order, object item)
            {
                Order = order;
                Item = item;
            }

            public static AddJournalEntry CreateKey(object item)
            {
                return new AddJournalEntry(-1, item);
            }

            public override int GetHashCode()
            {
                return Item.GetHashCode();
            }

            public override bool Equals(object obj)
            {
                if (!(obj is AddJournalEntry))
                    return false;

                return object.Equals(Item, ((AddJournalEntry)obj).Item);
            }
        }
    }

    public enum GameRunBehavior
    {
        Asynchronous,
        Synchronous
    }
}<|MERGE_RESOLUTION|>--- conflicted
+++ resolved
@@ -235,15 +235,7 @@
             get { return _services; }
         }
 
-<<<<<<< HEAD
-        public ContentManager Content
-        {
-            get { return _content; }
-            set { _content = value; }
-        }
-=======
         public ContentManager Content { get; set; }
->>>>>>> 3a2d98d5
 
         public GraphicsDevice GraphicsDevice
         {
