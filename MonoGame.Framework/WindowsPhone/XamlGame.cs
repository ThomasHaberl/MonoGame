using System;
using System.Windows;
using System.Windows.Controls;
using System.Windows.Media;
using SharpDX;
using SharpDX.Direct3D11;
using Microsoft.Phone.Controls;
using Microsoft.Xna.Framework;
using Microsoft.Xna.Framework.Input.Touch;
using Windows.Graphics.Display;
using Windows.Phone.Input.Interop;
using Windows.UI.Core;
using Vector2 = Microsoft.Xna.Framework.Vector2;

namespace MonoGame.Framework.WindowsPhone
{
    /// <summary>
    /// Static class for initializing a Game object for a XAML application.
    /// </summary>
    /// <typeparam name="T">A class derived from Game.</typeparam>
    public static class XamlGame<T>
        where T : Game, new()
    {
        class SurfaceTouchHandler : IDrawingSurfaceManipulationHandler
        {
            public void SetManipulationHost(DrawingSurfaceManipulationHost manipulationHost)
            {
                manipulationHost.PointerPressed += OnPointerPressed;
                manipulationHost.PointerMoved += OnPointerMoved;
                manipulationHost.PointerReleased += OnPointerReleased;
            }

            private static void OnPointerPressed(DrawingSurfaceManipulationHost sender, PointerEventArgs args)
            {
                var pointerPoint = args.CurrentPoint;

                // To convert from DIPs (device independent pixels) to screen resolution pixels.
                var dipFactor = DisplayProperties.LogicalDpi / 96.0f;
                var pos = new Vector2((float)pointerPoint.Position.X, (float)pointerPoint.Position.Y) * dipFactor;
                TouchPanel.AddEvent((int)pointerPoint.PointerId, TouchLocationState.Pressed, pos);
            }

            private static void OnPointerMoved(DrawingSurfaceManipulationHost sender, PointerEventArgs args)
            {
                var pointerPoint = args.CurrentPoint;

                // To convert from DIPs (device independent pixels) to screen resolution pixels.
                var dipFactor = DisplayProperties.LogicalDpi / 96.0f;
                var pos = new Vector2((float)pointerPoint.Position.X, (float)pointerPoint.Position.Y) * dipFactor;
                TouchPanel.AddEvent((int)pointerPoint.PointerId, TouchLocationState.Moved, pos);
            }

            private static void OnPointerReleased(DrawingSurfaceManipulationHost sender, PointerEventArgs args)
            {
                var pointerPoint = args.CurrentPoint;

                // To convert from DIPs (device independent pixels) to screen resolution pixels.
                var dipFactor = DisplayProperties.LogicalDpi / 96.0f;
                var pos = new Vector2((float)pointerPoint.Position.X, (float)pointerPoint.Position.Y) * dipFactor;
                TouchPanel.AddEvent((int)pointerPoint.PointerId, TouchLocationState.Released, pos);
            }
        }

        class SurfaceUpdateHandler : DrawingSurfaceBackgroundContentProviderNativeBase                                                        
        {
            private Device _device;
            private DeviceContext _context;
            private readonly T _game;
            DrawingSurfaceRuntimeHost _host;

            public SurfaceUpdateHandler(T game)
            {
                _game = game;
            }

            public override void Connect(DrawingSurfaceRuntimeHost host, Device device)
            {
                _host = host;
            }

            public override void Disconnect()
            {
                // TODO: Do we deal with this as a device lost case?
                _host = null;
            }

            public override void Draw(Device device, DeviceContext context, RenderTargetView renderTargetView)
            {
                var deviceChanged = _device != device || _context != context;
                _device = device;
                _context = context;

                if (!_game.Initialized)
                {
                    DrawingSurfaceState.Device = _device;
                    DrawingSurfaceState.Context = _context;
                    DrawingSurfaceState.RenderTargetView = renderTargetView;
                    deviceChanged = false;

                    // Start running the game.
                    _game.Run(GameRunBehavior.Asynchronous);
                }

                if (deviceChanged)
                    _game.GraphicsDevice.UpdateDevice(device, context);
                _game.GraphicsDevice.UpdateTarget(renderTargetView);
                _game.GraphicsDevice.ResetRenderTargets();
                _game.Tick();

                _host.RequestAdditionalFrame();
            }

            public override void PrepareResources(DateTime presentTargetTime, ref DrawingSizeF desiredRenderTargetSize)
            {
                WindowsPhoneGameWindow.Width = desiredRenderTargetSize.Width;
                WindowsPhoneGameWindow.Height = desiredRenderTargetSize.Height;
            }
        }

 
        /// <summary>
        /// Creates your Game class initializing it to worth within a XAML application window.
        /// </summary>
        /// <param name="launchParameters">The command line arguments from launch.</param>
        /// <param name="drawingSurface">The XAML drawing surface to which we render the scene and recieve input events.</param>
        /// <param name="mediaElement">The XAML media element to use for playing music and video.</param>
        /// <returns></returns>
<<<<<<< HEAD
        static public T Create(string launchParameters, DrawingSurfaceBackgroundGrid drawingSurface, MediaElement mediaElement)
=======
        static public T Create(string launchParameters, PhoneApplicationPage page)
>>>>>>> 819e7252
        {
            if (launchParameters == null)
                throw new NullReferenceException("The launch parameters cannot be null!");
            if (page == null)
                throw new NullReferenceException("The page parameter cannot be null!");
            if (!(page.Content is DrawingSurfaceBackgroundGrid))
                throw new NullReferenceException("The drawing surface could not be found!");
            DrawingSurfaceBackgroundGrid drawingSurface = (DrawingSurfaceBackgroundGrid)page.Content;

            WindowsPhoneGamePlatform.LaunchParameters = launchParameters;
            WindowsPhoneGameWindow.Width = drawingSurface.ActualWidth;
            WindowsPhoneGameWindow.Height = drawingSurface.ActualHeight;
            WindowsPhoneGameWindow.Page = page;

            // Construct the game.
            var game = new T();
            if (game.graphicsDeviceManager == null)
                throw new NullReferenceException("You must create the GraphicsDeviceManager in the Game constructor!");

            // Hookup the handlers for updates and touch.
            drawingSurface.SetBackgroundContentProvider(new SurfaceUpdateHandler(game));
            drawingSurface.SetBackgroundManipulationHandler(new SurfaceTouchHandler());

            Microsoft.Xna.Framework.Media.MediaPlayer._mediaElement = mediaElement;

            // Return the constructed, but not initialized game.
            return game;
        }
    }
}<|MERGE_RESOLUTION|>--- conflicted
+++ resolved
@@ -125,11 +125,8 @@
         /// <param name="drawingSurface">The XAML drawing surface to which we render the scene and recieve input events.</param>
         /// <param name="mediaElement">The XAML media element to use for playing music and video.</param>
         /// <returns></returns>
-<<<<<<< HEAD
-        static public T Create(string launchParameters, DrawingSurfaceBackgroundGrid drawingSurface, MediaElement mediaElement)
-=======
+        /// 
         static public T Create(string launchParameters, PhoneApplicationPage page)
->>>>>>> 819e7252
         {
             if (launchParameters == null)
                 throw new NullReferenceException("The launch parameters cannot be null!");
@@ -139,10 +136,22 @@
                 throw new NullReferenceException("The drawing surface could not be found!");
             DrawingSurfaceBackgroundGrid drawingSurface = (DrawingSurfaceBackgroundGrid)page.Content;
 
+            MediaElement mediaElement = null;
+            for (int i = 0; i < VisualTreeHelper.GetChildrenCount(page.Content); i++)
+            {
+                var child = VisualTreeHelper.GetChild(page.Content, i);
+                if (child.GetType() == typeof(MediaElement))
+                    mediaElement = (MediaElement)child;
+            }
+            if (mediaElement == null)
+                throw new NullReferenceException("The media element could not be found!");
+
             WindowsPhoneGamePlatform.LaunchParameters = launchParameters;
             WindowsPhoneGameWindow.Width = drawingSurface.ActualWidth;
             WindowsPhoneGameWindow.Height = drawingSurface.ActualHeight;
             WindowsPhoneGameWindow.Page = page;
+
+            Microsoft.Xna.Framework.Media.MediaPlayer._mediaElement = mediaElement;
 
             // Construct the game.
             var game = new T();
@@ -153,8 +162,6 @@
             drawingSurface.SetBackgroundContentProvider(new SurfaceUpdateHandler(game));
             drawingSurface.SetBackgroundManipulationHandler(new SurfaceTouchHandler());
 
-            Microsoft.Xna.Framework.Media.MediaPlayer._mediaElement = mediaElement;
-
             // Return the constructed, but not initialized game.
             return game;
         }
