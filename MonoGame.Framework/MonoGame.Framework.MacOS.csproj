<?xml version="1.0" encoding="utf-8"?>
<Project DefaultTargets="Build" ToolsVersion="4.0" xmlns="http://schemas.microsoft.com/developer/msbuild/2003">
  <PropertyGroup>
    <Configuration Condition=" '$(Configuration)' == '' ">Debug</Configuration>
    <Platform Condition=" '$(Platform)' == '' ">AnyCPU</Platform>
    <ProductVersion>10.0.0</ProductVersion>
    <SchemaVersion>2.0</SchemaVersion>
    <ProjectGuid>{36C538E6-C32A-4A8D-A39C-566173D7118E}</ProjectGuid>
    <ProjectTypeGuids>{948B3504-5B70-4649-8FE4-BDE1FB46EC69};{FAE04EC0-301F-11D3-BF4B-00C04F79EFBC}</ProjectTypeGuids>
    <OutputType>Library</OutputType>
    <RootNamespace>Microsoft.Xna.Framework.GamerServices</RootNamespace>
    <AssemblyName>MonoGame.Framework.MacOS</AssemblyName>
  </PropertyGroup>
  <PropertyGroup Condition=" '$(Configuration)|$(Platform)' == 'Debug|AnyCPU' ">
    <DebugSymbols>true</DebugSymbols>
    <DebugType>full</DebugType>
    <Optimize>false</Optimize>
    <OutputPath>bin\Debug</OutputPath>
    <DefineConstants>DEBUG;MONOMAC</DefineConstants>
    <ErrorReport>prompt</ErrorReport>
    <WarningLevel>4</WarningLevel>
    <ConsolePause>false</ConsolePause>
    <AllowUnsafeBlocks>true</AllowUnsafeBlocks>
  </PropertyGroup>
  <PropertyGroup Condition=" '$(Configuration)|$(Platform)' == 'Release|AnyCPU' ">
    <DebugType>none</DebugType>
    <Optimize>false</Optimize>
    <OutputPath>bin\Release</OutputPath>
    <ErrorReport>prompt</ErrorReport>
    <WarningLevel>4</WarningLevel>
    <ConsolePause>false</ConsolePause>
    <AllowUnsafeBlocks>true</AllowUnsafeBlocks>
    <DefineConstants>MONOMAC</DefineConstants>
  </PropertyGroup>
  <PropertyGroup Condition=" '$(Configuration)|$(Platform)' == 'Distribution|AnyCPU' ">
    <DebugType>none</DebugType>
    <Optimize>false</Optimize>
    <OutputPath>bin\Distribution</OutputPath>
    <WarningLevel>4</WarningLevel>
    <AllowUnsafeBlocks>true</AllowUnsafeBlocks>
    <DefineConstants>MONOMAC</DefineConstants>
  </PropertyGroup>
  <ItemGroup>
    <Reference Include="System" />
    <Reference Include="System.Xml" />
    <Reference Include="System.Core" />
    <Reference Include="System.Xml.Linq" />
    <Reference Include="System.Drawing" />
    <Reference Include="MonoMac, Version=0.0.0.0, Culture=neutral, PublicKeyToken=null">
      <SpecificVersion>False</SpecificVersion>
      <HintPath>..\..\..\mono\monomac\src\MonoMac.dll</HintPath>
    </Reference>
    <Reference Include="Tao.Sdl">
      <HintPath>..\ThirdParty\GamepadConfig\Tao.Sdl.dll</HintPath>
    </Reference>
    <Reference Include="GamepadBridge">
      <HintPath>..\ThirdParty\GamepadConfig\GamepadBridge.dll</HintPath>
    </Reference>
  </ItemGroup>
  <Import Project="$(MSBuildBinPath)\Microsoft.CSharp.targets" />
  <Import Project="$(MSBuildExtensionsPath)\Mono\MonoMac\v0.0\Mono.MonoMac.targets" />
  <ItemGroup>
    <Compile Include="BatteryChargeStatus.cs" />
    <Compile Include="BoundingBox.cs" />
    <Compile Include="BoundingFrustum.cs" />
    <Compile Include="BoundingSphere.cs" />
    <Compile Include="ContainmentType.cs" />
    <Compile Include="Curve.cs" />
    <Compile Include="CurveContinuity.cs" />
    <Compile Include="CurveKey.cs" />
    <Compile Include="CurveKeyCollection.cs" />
    <Compile Include="CurveLoopType.cs" />
    <Compile Include="CurveTangent.cs" />
    <Compile Include="DisplayOrientation.cs" />
    <Compile Include="GameComponentCollectionEventArgs.cs" />
    <Compile Include="GameServiceContainer.cs" />
    <Compile Include="GameTime.cs" />
    <Compile Include="IDrawable.cs" />
    <Compile Include="IGameComponent.cs" />
    <Compile Include="IGraphicsDeviceManager.cs" />
    <Compile Include="IUpdateable.cs" />
    <Compile Include="MathHelper.cs" />
    <Compile Include="Matrix.cs" />
    <Compile Include="PerformanceCounter.cs" />
    <Compile Include="Plane.cs" />
    <Compile Include="PlaneIntersectionType.cs" />
    <Compile Include="PlayerIndex.cs" />
    <Compile Include="Point.cs" />
    <Compile Include="PowerLineStatus.cs" />
    <Compile Include="Quaternion.cs" />
    <Compile Include="Ray.cs" />
    <Compile Include="Rectangle.cs" />
    <Compile Include="ReusableItemList.cs" />
    <Compile Include="Vector2.cs" />
    <Compile Include="Vector3.cs" />
    <Compile Include="Vector4.cs" />
    <Compile Include="Audio\AudioEmitter.cs" />
    <Compile Include="Audio\AudioListener.cs" />
    <Compile Include="Audio\SoundState.cs" />
    <Compile Include="Graphics\Texture.cs" />
    <Compile Include="Graphics\GraphicsResource.cs" />
    <Compile Include="Content\ContentLoadException.cs" />
    <Compile Include="GamerServices\Achievement.cs" />
    <Compile Include="GamerServices\AchievementCollection.cs" />
    <Compile Include="GamerServices\GamerPresence.cs" />
    <Compile Include="GamerServices\GamerPresenceMode.cs" />
    <Compile Include="GamerServices\GamerPrivileges.cs" />
    <Compile Include="GamerServices\GamerPrivilegeSetting.cs" />
    <Compile Include="Input\AccelerometerState.cs" />
    <Compile Include="Input\ButtonState.cs" />
    <Compile Include="Input\GamePadState.cs" />
    <Compile Include="Input\KeyboardState.cs" />
    <Compile Include="Input\KeyState.cs" />
    <Compile Include="Input\GamePadThumbSticks.cs" />
    <Compile Include="Input\Buttons.cs" />
    <Compile Include="Input\GamePadCapabilities.cs" />
    <Compile Include="Input\GamePadDPad.cs" />
    <Compile Include="Input\GamePadTriggers.cs" />
    <Compile Include="Input\GamePadButtons.cs" />
    <Compile Include="Input\Keys.cs" />
    <Compile Include="Net\PacketReader.cs" />
    <Compile Include="Net\PacketWriter.cs" />
    <Compile Include="Net\SendDataOptions.cs" />
    <Compile Include="Net\QualityOfService.cs" />
    <Compile Include="Net\NetworkSessionState.cs" />
    <Compile Include="Net\NetworkSessionType.cs" />
    <Compile Include="Net\NetworkSessionProperties.cs" />
    <Compile Include="Net\NetworkNotAvailableException.cs" />
    <Compile Include="Net\NetworkSessionEndReason.cs" />
    <Compile Include="Net\NetworkSessionJoinError.cs" />
    <Compile Include="Net\NetworkSessionJoinException.cs" />
    <Compile Include="Net\NetworkException.cs" />
    <Compile Include="Properties\AssemblyInfo.cs" />
    <Compile Include="Storage\StorageContainer.cs" />
    <Compile Include="Storage\StorageDevice.cs" />
    <Compile Include="Audio\AudioChannels.cs" />
    <Compile Include="MacOS\Audio\Sound.cs" />
    <Compile Include="Audio\SoundEffect.cs" />
    <Compile Include="Audio\SoundEffectInstance.cs" />
    <Compile Include="Media\MediaPlayer.cs" />
    <Compile Include="Media\Song.cs" />
    <Compile Include="Media\MediaState.cs" />
    <Compile Include="Media\MediaSourceType.cs" />
    <Compile Include="Content\ContentReader.cs" />
    <Compile Include="Graphics\IGraphicsDeviceService.cs" />
    <Compile Include="Content\ContentTypeReader.cs" />
    <Compile Include="MacOS\Graphics\GraphicsDevice.cs" />
    <Compile Include="Content\ContentTypeReaderManager.cs" />
    <Compile Include="Graphics\Viewport.cs" />
    <Compile Include="Graphics\DisplayMode.cs" />
    <Compile Include="Graphics\DisplayModeCollection.cs" />
    <Compile Include="Graphics\ClearOptions.cs" />
    <Compile Include="MacOS\Graphics\PresentationParameters.cs" />
    <Compile Include="MacOS\Graphics\GraphicsAdapter.cs" />
    <Compile Include="Graphics\GraphicsDeviceCapabilities.cs" />
    <Compile Include="Graphics\GraphicsDeviceInformation.cs" />
    <Compile Include="Graphics\GraphicsDeviceStatus.cs" />
    <Compile Include="Graphics\SpriteBlendMode.cs" />
    <Compile Include="Graphics\GraphicsProfile.cs" />
    <Compile Include="Graphics\SpriteSortMode.cs" />
    <Compile Include="Graphics\ResolveTexture2D.cs" />
    <Compile Include="MacOS\Graphics\RenderTarget2D.cs" />
    <Compile Include="MacOS\Graphics\Texture2D.cs" />
    <Compile Include="Graphics\RenderTarget.cs" />
    <Compile Include="MacOS\Graphics\RenderState.cs" />
    <Compile Include="Graphics\SurfaceFormat.cs" />
    <Compile Include="Graphics\MultiSampleType.cs" />
    <Compile Include="Graphics\SwapEffect.cs" />
    <Compile Include="Graphics\RenderTargetUsage.cs" />
    <Compile Include="MacOS\Graphics\ESImage.cs" />
    <Compile Include="MacOS\Graphics\ESTexture2D.cs" />
    <Compile Include="MacOS\Graphics\Vertices\VertexBuffer.cs" />
    <Compile Include="Graphics\TextureUsage.cs" />
    <Compile Include="Graphics\SetDataOptions.cs" />
    <Compile Include="MacOS\Content\Texture2DReader.cs" />
    <Compile Include="MacOS\Graphics\SpriteFont.cs" />
    <Compile Include="Content\ContentReaders\SpriteFontReader.cs" />
    <Compile Include="Content\ContentReaders\SongReader.cs" />
    <Compile Include="Content\ContentReaders\SoundEffectReader.cs" />
    <Compile Include="MacOS\Media\Video.cs" />
    <Compile Include="Graphics\CompilerOptions.cs" />
    <Compile Include="Content\ContentReaders\ListReader.cs" />
    <Compile Include="Content\ContentReaders\CharReader.cs" />
    <Compile Include="Content\ContentReaders\StringReader.cs" />
    <Compile Include="Content\ContentReaders\RectangleReader.cs" />
    <Compile Include="Content\ContentReaders\Vector3Reader.cs" />
    <Compile Include="Input\Touch\GestureType.cs" />
    <Compile Include="Input\Touch\TouchCollection.cs" />
    <Compile Include="Input\Touch\TouchLocation.cs" />
    <Compile Include="Input\Touch\TouchLocationState.cs" />
    <Compile Include="Input\Touch\TouchPanelCapabilities.cs" />
    <Compile Include="Input\Touch\TouchPanel.cs" />
    <Compile Include="Input\Touch\GestureSample.cs" />
    <Compile Include="GameComponentCollection.cs" />
    <Compile Include="MacOS\Graphics\SpriteBatch.cs" />
    <Compile Include="MacOS\Graphics\SpriteBatcher.cs" />
    <Compile Include="Graphics\SpriteBatchItem.cs" />
    <Compile Include="Graphics\SpriteEffects.cs" />
    <Compile Include="MacOS\Game.cs" />
    <Compile Include="GameComponent.cs" />
    <Compile Include="DrawableGameComponent.cs" />
    <Compile Include="Audio\InstancePlayLimitException.cs" />
    <Compile Include="Graphics\TextureCollection.cs" />
    <Compile Include="Graphics\States\Blend.cs" />
    <Compile Include="Graphics\States\BlendFunction.cs" />
    <Compile Include="Graphics\States\BlendState.cs" />
    <Compile Include="Graphics\Effect\EffectParameterCollection.cs" />
    <Compile Include="Graphics\Effect\EffectPassCollection.cs" />
    <Compile Include="Graphics\Effect\EffectPool.cs" />
    <Compile Include="Graphics\Effect\EffectTechnique.cs" />
    <Compile Include="Graphics\Effect\EffectTechniqueCollection.cs" />
    <Compile Include="Graphics\States\CompareFunction.cs" />
    <Compile Include="Graphics\States\CullMode.cs" />
    <Compile Include="Graphics\States\DepthFormat.cs" />
    <Compile Include="Graphics\States\DepthStencilState.cs" />
    <Compile Include="Graphics\States\FillMode.cs" />
    <Compile Include="Graphics\States\RasterizerState.cs" />
    <Compile Include="Graphics\States\SamplerState.cs" />
    <Compile Include="Graphics\States\SaveStateMode.cs" />
    <Compile Include="Graphics\States\StencilOperation.cs" />
    <Compile Include="Graphics\Vertices\BufferUsage.cs" />
    <Compile Include="Graphics\Vertices\IVertexType.cs" />
    <Compile Include="Graphics\Vertices\PrimitiveType.cs" />
    <Compile Include="Graphics\Vertices\VertexColorTexture.cs" />
    <Compile Include="Graphics\Vertices\VertexElement.cs" />
    <Compile Include="Graphics\Vertices\VertexElementDeclaration.cs" />
    <Compile Include="Graphics\Vertices\VertexElementFormat.cs" />
    <Compile Include="Graphics\Vertices\VertexElementUsage.cs" />
    <Compile Include="Graphics\Vertices\VertexPosition2ColorTexture.cs" />
    <Compile Include="Graphics\Vertices\VertexPositionColor.cs" />
    <Compile Include="Graphics\Vertices\VertexPositionNormalTexture.cs" />
    <Compile Include="Graphics\Vertices\VertexPositionTexture.cs" />
    <Compile Include="MacOS\Graphics\GraphicsExtensions.cs" />
    <Compile Include="MacOS\Graphics\States\GLStateManager.cs" />
    <Compile Include="MacOS\Graphics\Effect\EffectPass.cs" />
    <Compile Include="MacOS\Graphics\Vertices\IndexBuffer.cs" />
    <Compile Include="MacOS\Graphics\Vertices\VertexDeclaration.cs" />
    <Compile Include="MacOS\GameWindow.cs" />
    <Compile Include="PreparingDeviceSettingsEventArgs.cs" />
    <Compile Include="GraphicsDeviceInformation.cs" />
    <Compile Include="Graphics\DeviceType.cs" />
    <Compile Include="MacOS\GraphicsDeviceManager.cs" />
    <Compile Include="Graphics\ColorWriteChannels.cs" />
    <Compile Include="Graphics\Effect\IEffectFog.cs" />
    <Compile Include="Graphics\Effect\IEffectLights.cs" />
    <Compile Include="Graphics\Effect\IEffectMatrices.cs" />
    <Compile Include="Graphics\DirectionalLight.cs" />
    <Compile Include="MacOS\Input\Mouse.cs" />
    <Compile Include="MacOS\Input\MouseState.cs" />
    <Compile Include="MacOS\Input\Keyboard.cs" />
    <Compile Include="MacOS\KeyUtil.cs" />
    <Compile Include="Graphics\States\TextureAddressMode.cs" />
    <Compile Include="Graphics\States\TextureFilter.cs" />
    <Compile Include="MacOS\Input\GamePad.cs" />
    <Compile Include="Input\ButtonDefinition.cs" />
    <Compile Include="Input\ThumbStickDefinition.cs" />
    <Compile Include="MacOS\GamerServices\SignedInGamer.cs" />
    <Compile Include="GamerServices\Gamer.cs" />
    <Compile Include="GamerServices\SignedInGamerCollection.cs" />
    <Compile Include="GamerServices\GamerProfile.cs" />
    <Compile Include="GamerServices\FriendCollection.cs" />
    <Compile Include="GamerServices\FriendGamer.cs" />
    <Compile Include="GamerServices\GamerDefaults.cs" />
    <Compile Include="GamerServices\GamerZone.cs" />
    <Compile Include="GamerServices\GamerServicesComponent.cs" />
    <Compile Include="Net\NetworkGamer.cs" />
    <Compile Include="Net\NetworkMachine.cs" />
    <Compile Include="Net\NetworkSession.cs" />
    <Compile Include="Net\AvailableNetworkSession.cs" />
    <Compile Include="Net\AvailableNetworkSessionCollection.cs" />
    <Compile Include="Net\LocalNetworkGamer.cs" />
    <Compile Include="GamerServices\GamerCollection.cs" />
    <Compile Include="MacOS\GamerServices\Guide.cs" />
    <Compile Include="GamerServices\MessageBoxIcon.cs" />
    <Compile Include="Graphics\PackedVector\IPackedVector.cs" />
    <Compile Include="Graphics\PackedVector\Short2.cs" />
    <Compile Include="Graphics\SamplerStateCollection.cs" />
    <Compile Include="Content\ContentSerializerAttribute.cs" />
    <Compile Include="Content\ContentSerializerIgnoreAttribute.cs" />
    <Compile Include="Content\ContentReaders\ReflectiveReader.cs" />
    <Compile Include="Content\ContentReaders\Int32Reader.cs" />
    <Compile Include="Content\ContentReaders\SingleReader.cs" />
    <Compile Include="Content\ContentReaders\Int16Reader.cs" />
    <Compile Include="Content\ContentReaders\Int64Reader.cs" />
    <Compile Include="Content\ContentReaders\TimeSpanReader.cs" />
    <Compile Include="Content\ContentReaders\ColorReader.cs" />
    <Compile Include="Color.cs" />
    <Compile Include="Content\ContentReaders\DictionaryReader.cs" />
    <Compile Include="Content\ContentReaders\DoubleReader.cs" />
    <Compile Include="Content\ContentReaders\EnumReader.cs" />
    <Compile Include="Graphics\DxtUtil.cs" />
    <Compile Include="Graphics\Vertices\VertexPositionColorTexture.cs" />
    <Compile Include="Graphics\RenderTargetBinding.cs" />
    <Compile Include="Content\ContentReaders\BooleanReader.cs" />
    <Compile Include="Content\ContentReaders\ArrayReader.cs" />
    <Compile Include="Content\ContentReaders\NullableReader.cs" />
    <Compile Include="Content\ContentReaders\UInt16Reader.cs" />
    <Compile Include="Content\ContentReaders\UInt32Reader.cs" />
    <Compile Include="Content\ContentReaders\UInt64Reader.cs" />
    <Compile Include="Graphics\Effect\EffectParameterClass.cs" />
    <Compile Include="Graphics\Effect\EffectParameterType.cs" />
    <Compile Include="Audio\AudioEngine.cs" />
    <Compile Include="Audio\AudioStopOptions.cs" />
    <Compile Include="Audio\Cue.cs" />
    <Compile Include="Audio\SoundBank.cs" />
    <Compile Include="Audio\WaveBank.cs" />
    <Compile Include="Net\CommandEvent.cs" />
    <Compile Include="Net\CommandEventType.cs" />
    <Compile Include="Net\CommandGamerJoined.cs" />
    <Compile Include="Net\CommandSessionStateChange.cs" />
    <Compile Include="Net\GamerStates.cs" />
    <Compile Include="Net\CommandSendData.cs" />
    <Compile Include="Net\ICommand.cs" />
    <Compile Include="Net\CommandReceiveData.cs" />
    <Compile Include="Net\NetworkMessageType.cs" />
    <Compile Include="Net\MonoGamerPeer.cs" />
    <Compile Include="Net\CommandGamerStateChange.cs" />
    <Compile Include="Net\CommandGamerLeft.cs" />
    <Compile Include="MacOS\TitleContainer.cs" />
    <Compile Include="MacOS\GamerServices\MonoGameGamerServicesHelper.cs" />
    <Compile Include="MacOS\GamerServices\SigninController.cs" />
    <Compile Include="MacOS\GamerServices\MonoGameLocalGamerProfile.cs" />
    <Compile Include="Audio\NoAudioHardwareException.cs" />
    <Compile Include="Content\ContentReaders\PointReader.cs" />
    <Compile Include="Content\ContentReaders\Vector2Reader.cs" />
    <Compile Include="MacOS\Storage\StorageDeviceHelper.cs" />
    <Compile Include="Graphics\Effect\EffectHelpers.cs" />
    <Compile Include="Content\LzxDecoder.cs" />
    <Compile Include="Content\ContentManager.cs" />
    <Compile Include="MacOS\Content\ContentManager.cs" />
    <Compile Include="MacOS\Media\VideoPlayer.cs" />
    <Compile Include="MacOS\MacGameNSWindow.cs" />
    <Compile Include="Content\ContentReaders\CurveReader.cs" />
    <Compile Include="Input\GamePadDeadZone.cs" />
    <Compile Include="Input\GamePadType.cs" />
    <Compile Include="Graphics\Vertices\VertexElementColor.cs" />
    <Compile Include="Graphics\Vertices\IndexElementSize.cs" />
    <Compile Include="Audio\XactSound.cs" />
    <Compile Include="Audio\XactClip.cs" />
    <Compile Include="Graphics\Effect\SpriteEffect.cs" />
    <Compile Include="Content\ContentReaders\EffectReader.cs" />
    <Compile Include="Graphics\Effect\EffectAnnotation.cs" />
    <Compile Include="Graphics\Effect\EffectAnnotationCollection.cs" />
    <Compile Include="Graphics\Effect\DXShader.cs" />
    <Compile Include="Graphics\Effect\DXEffectObject.cs" />
    <Compile Include="Graphics\Effect\MojoShader.cs" />
    <Compile Include="Graphics\Effect\SpriteEffectCode.cs" />
    <Compile Include="Graphics\Effect\DXExpression.cs" />
    <Compile Include="Graphics\Effect\BasicEffect.cs" />
    <Compile Include="Graphics\Effect\BasicEffectCode.cs" />
    <Compile Include="Graphics\Effect\DXPreshader.cs" />
    <Compile Include="Graphics\Effect\DXHelper.cs" />
<<<<<<< HEAD
    <Compile Include="GamerServices\GuideAlreadyVisibleException.cs" />
    <Compile Include="GamerServices\GamerServicesDispatcher.cs" />
    <Compile Include="Audio\AudioCategory.cs" />
=======
    <Compile Include="Graphics\Effect\Effect.cs" />
    <Compile Include="Graphics\Effect\EffectParameter.cs" />
    <Compile Include="Graphics\Effect\AlphaTestEffect.cs" />
    <Compile Include="Graphics\Effect\AlphaTestEffectCode.cs" />
    <Compile Include="Graphics\Effect\GLSLOptimizer.cs" />
>>>>>>> 70a70fb1
  </ItemGroup>
  <ItemGroup>
    <Folder Include="MacOS\" />
    <Folder Include="Graphics\" />
    <Folder Include="Graphics\Vertices\" />
    <Folder Include="MacOS\Graphics\" />
    <Folder Include="MacOS\Graphics\Vertices\" />
    <Folder Include="Content\ContentReaders\" />
    <Folder Include="GamerServices\" />
    <Folder Include="MacOS\Audio\" />
    <Folder Include="Media\" />
    <Folder Include="MacOS\Content\" />
    <Folder Include="MacOS\Media\" />
    <Folder Include="MacOS\Graphics\States\" />
    <Folder Include="MacOS\Graphics\Effect\" />
    <Folder Include="MacOS\Input\" />
    <Folder Include="MacOS\GamerServices\" />
    <Folder Include="MacOS\Storage\" />
  </ItemGroup>
  <ItemGroup>
    <None Include="libmojoshader.dylib">
      <CopyToOutputDirectory>Always</CopyToOutputDirectory>
    </None>
    <None Include="MonoGame.Framework.MacOS.dll.config">
      <CopyToOutputDirectory>Always</CopyToOutputDirectory>
    </None>
    <None Include="libmesaglsl2.dylib">
      <CopyToOutputDirectory>Always</CopyToOutputDirectory>
    </None>
  </ItemGroup>
  <ItemGroup>
    <ProjectReference Include="..\ThirdParty\Lidgren.Network\Lidgren.Network.MacOS.csproj">
      <Project>{AE483C29-042E-4226-BA52-D247CE7676DA}</Project>
      <Name>Lidgren.Network.MacOS</Name>
    </ProjectReference>
  </ItemGroup>
</Project><|MERGE_RESOLUTION|>--- conflicted
+++ resolved
@@ -350,17 +350,14 @@
     <Compile Include="Graphics\Effect\BasicEffectCode.cs" />
     <Compile Include="Graphics\Effect\DXPreshader.cs" />
     <Compile Include="Graphics\Effect\DXHelper.cs" />
-<<<<<<< HEAD
     <Compile Include="GamerServices\GuideAlreadyVisibleException.cs" />
     <Compile Include="GamerServices\GamerServicesDispatcher.cs" />
     <Compile Include="Audio\AudioCategory.cs" />
-=======
     <Compile Include="Graphics\Effect\Effect.cs" />
     <Compile Include="Graphics\Effect\EffectParameter.cs" />
     <Compile Include="Graphics\Effect\AlphaTestEffect.cs" />
     <Compile Include="Graphics\Effect\AlphaTestEffectCode.cs" />
     <Compile Include="Graphics\Effect\GLSLOptimizer.cs" />
->>>>>>> 70a70fb1
   </ItemGroup>
   <ItemGroup>
     <Folder Include="MacOS\" />
